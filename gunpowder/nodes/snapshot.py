import logging
import os

from .batch_filter import BatchFilter
from gunpowder.batch_request import BatchRequest
from gunpowder.ext import h5py
from gunpowder.volume import VolumeTypes

logger = logging.getLogger(__name__)

class Snapshot(BatchFilter):
    '''Save a passing batch in an HDF file.'''

    def __init__(
            self,
            output_dir='snapshots',
            output_filename='{id}.hdf',
            every=1,
            additional_request=None,
            compression_type=None):
        '''
        output_dir: string

            The directory to save the snapshots. Will be created, if it does not exist.

        output_filename: string

            Template for output filenames. '{id}' in the string will be replaced 
            with the ID of the batch. '{iteration}' with the training iteration 
            (if training was performed on this batch).

        every:

            How often to save a batch. 'every=1' indicates that every batch will 
            be stored, 'every=2' every second and so on. By default, every batch 
            will be stored.

        additional_request:

            An additional batch request to merge with the passing request, if a 
            snapshot is to be made. If not given, only the volumes that are in 
            the batch anyway are recorded.
            
        compression_type:
            (String or int) Compression strategy.  Legal values are 'gzip',
            'szip', 'lzf'.  If an integer in range(10), this indicates gzip
            compression level. Otherwise, an integer indicates the number of a
            dynamically loaded compression filter. (See h5py.groups.create_dataset())
            
        '''
        self.output_dir = output_dir
        self.output_filename = output_filename
        self.every = max(1,every)
        self.additional_request = BatchRequest() if additional_request is None else additional_request
        self.n = 0
        self.compression_type = compression_type

    def prepare(self, request):

        self.record_snapshot = self.n%self.every == 0
        self.n += 1

        # append additional volume requests, don't overwrite existing ones
        for volume_type, roi in self.additional_request.volumes.items():
            if volume_type not in request.volumes:
                request.volumes[volume_type] = roi

    def process(self, batch, request):

        if self.record_snapshot:

            try:
                os.makedirs(self.output_dir)
            except:
                pass

            snapshot_name = os.path.join(self.output_dir, self.output_filename.format(id=str(batch.id).zfill(8),iteration=batch.iteration))
            logging.info('saving to %s' %snapshot_name)
            with h5py.File(snapshot_name, 'w') as f:

                for (volume_type, volume) in batch.volumes.items():

                    ds_name = {
                            VolumeTypes.RAW: 'volumes/raw',
                            VolumeTypes.ALPHA_MASK: 'volumes/alpha_mask',
                            VolumeTypes.GT_LABELS: 'volumes/labels/neuron_ids',
                            VolumeTypes.GT_AFFINITIES: 'volumes/labels/affs',
                            VolumeTypes.GT_MASK: 'volumes/labels/mask',
                            VolumeTypes.GT_IGNORE: 'volumes/labels/ignore',
                            VolumeTypes.PRED_AFFINITIES: 'volumes/predicted_affs',
<<<<<<< HEAD
                            VolumeTypes.LOSS_SCALE: 'volumes/loss_scale',
                            VolumeTypes.LOSS_GRADIENT: 'volumes/predicted_affs_loss_gradient',
=======
                            VolumeTypes.GT_BM_PRESYN: 'volumes/labels/gt_bm_presyn',
                            VolumeTypes.GT_BM_POSTSYN: 'volumes/labels/gt_bm_postsyn',
                            VolumeTypes.GT_MASK_EXCLUSIVEZONE_PRESYN: 'volumes/labels/gt_mask_exclusivezone_presyn',
                            VolumeTypes.GT_MASK_EXCLUSIVEZONE_POSTSYN: 'volumes/labels/gt_mask_exclusivezone_postsyn',
                            VolumeTypes.PRED_BM_PRESYN: 'volumes/predicted_bm_presyn',
                            VolumeTypes.PRED_BM_POSTSYN: 'volumes/predicted_bm_postsyn',
>>>>>>> 5da662f7
                    }[volume_type]

                    offset = volume.roi.get_offset()
                    offset*= volume.resolution
                    dataset = f.create_dataset(name=ds_name, data=volume.data, compression=self.compression_type)
                    dataset.attrs['offset'] = offset
                    dataset.attrs['resolution'] = volume.resolution

                if batch.loss is not None:
                    f['/'].attrs['loss'] = batch.loss

        self.n += 1
<|MERGE_RESOLUTION|>--- conflicted
+++ resolved
@@ -88,17 +88,14 @@
                             VolumeTypes.GT_MASK: 'volumes/labels/mask',
                             VolumeTypes.GT_IGNORE: 'volumes/labels/ignore',
                             VolumeTypes.PRED_AFFINITIES: 'volumes/predicted_affs',
-<<<<<<< HEAD
                             VolumeTypes.LOSS_SCALE: 'volumes/loss_scale',
                             VolumeTypes.LOSS_GRADIENT: 'volumes/predicted_affs_loss_gradient',
-=======
                             VolumeTypes.GT_BM_PRESYN: 'volumes/labels/gt_bm_presyn',
                             VolumeTypes.GT_BM_POSTSYN: 'volumes/labels/gt_bm_postsyn',
                             VolumeTypes.GT_MASK_EXCLUSIVEZONE_PRESYN: 'volumes/labels/gt_mask_exclusivezone_presyn',
                             VolumeTypes.GT_MASK_EXCLUSIVEZONE_POSTSYN: 'volumes/labels/gt_mask_exclusivezone_postsyn',
                             VolumeTypes.PRED_BM_PRESYN: 'volumes/predicted_bm_presyn',
                             VolumeTypes.PRED_BM_POSTSYN: 'volumes/predicted_bm_postsyn',
->>>>>>> 5da662f7
                     }[volume_type]
 
                     offset = volume.roi.get_offset()

from .graph_spec import GraphSpec
from .roi import Roi
from .freezable import Freezable

import numpy as np
import networkx as nx

from copy import deepcopy
from typing import Dict, Optional, Set, Iterator, Any
import logging
import itertools
import warnings


logger = logging.getLogger(__name__)


class Node(Freezable):
    """
    A stucture representing each node in a Graph.

    Args:

        id (``int``):

            A unique identifier for this Node

        location (``np.ndarray``):

            A numpy array containing a nodes location

        Optional attrs (``dict``, str -> ``Any``):

            A dictionary containing a mapping from attribute to value.
            Used to store any extra attributes associated with the
            Node such as color, size, etc.

        Optional temporary (bool):

            A tag to mark a node as temporary. Some operations such
            as `trim` might make new nodes that are just biproducts
            of viewing the data with a limited scope. These nodes
            are only guaranteed to have an id different from those
            in the same Graph, but may have conflicts if you request
            multiple graphs from the same source with different rois.
    """

    def __init__(
        self,
        id: int,
        location: np.ndarray,
        temporary: bool = False,
        attrs: Optional[Dict[str, Any]] = None,
    ):
        self.__id = id
        self.__location = location
        # purpose is to keep track of nodes that were created during
        # processing and do not have a corresponding node in the original source
        self.__temporary = temporary
        self.attrs = attrs
        self.freeze()

    @property
    def location(self):
        assert isinstance(self.__location, np.ndarray)
        return self.__location

    @location.setter
    def location(self, new_location):
        self.__location = new_location

    @property
    def attrs(self):
        return self.__attrs

    @attrs.setter
    def attrs(self, attrs):
        self.__attrs = attrs if attrs is not None else {}

    @property
    def id(self):
        return self.__id

    @property
    def original_id(self):
        return self.id if not self.temporary else None

    @property
    def temporary(self):
        return self.__temporary

    @property
    def all(self):
        data = self.__attrs
        data["id"] = self.id
        data["location"] = self.location
        data["temporary"] = self.temporary
        return data

    @classmethod
    def from_attrs(cls, attrs: Dict[str, Any]):
        special_attrs = ["id", "location", "temporary"]
        node_id = attrs["id"]
        location = attrs["location"]
        temporary = attrs.get("temporary", False)
        remaining_attrs = {k: v for k, v in attrs.items() if k not in special_attrs}
        return cls(
            id=node_id, location=location, temporary=temporary, attrs=remaining_attrs
        )

    def __str__(self):
        return f"Node({self.temporary}) ({self.id}) at ({self.location})"

    def __repr__(self):
        return str(self)

    def __eq__(self, other):
        return isinstance(other, Node) and self.id == other.id

    def __hash__(self):
        return hash(self.id)


class Edge(Freezable):
    """
    A structure representing edges in a graph.

    Args:

        u (``int``)

            The id of the 'u' node of this edge

        v (``int``)

            the id of the `v` node of this edge
    """

    def __init__(self, u: int, v: int, attrs: Optional[Dict[str, Any]] = None):
        self.__u = u
        self.__v = v
        self.__attrs = attrs if attrs is not None else {}
        self.freeze()

    @property
    def u(self):
        return self.__u

    @property
    def v(self):
        return self.__v

    @property
    def all(self):
        return self.__attrs

    def __iter__(self):
        return iter([self.u, self.v])

    def __str__(self):
        return f"({self.u}, {self.v})"

    def __repr__(self):
        return f"({self.u}, {self.v})"

    def __eq__(self, other):
        return self.u == other.u and self.v == other.v

    def __hash__(self):
        return hash((self.u, self.v))

    def directed_eq(self, other):
        return self.u == other.u and self.v == other.v

    def undirected_eq(self, other):
        return set([self.u, self.v]) == set([other.u, other.v])


class Graph(Freezable):
    """A structure containing a list of :class:`Node`, a list of :class:`Edge`,
    and a specification describing the data.

    Args:

        nodes (``iterator``, :class:`Node`):

            An iterator containing Vertices.

        edges (``iterator``, :class:`Edge`):

            An iterator containing Edges.

        spec (:class:`GraphSpec`):

            A spec describing the data.
    """

    def __init__(self, nodes: Iterator[Node], edges: Iterator[Edge], spec: GraphSpec):
        self.__spec = spec
        self.__graph = self.create_graph(nodes, edges)

    @property
    def spec(self):
        return self.__spec

    @spec.setter
    def spec(self, new_spec):
        self.__spec = new_spec

    @property
    def directed(self):
        return (
            self.spec.directed
            if self.spec.directed is not None
            else self.__graph.is_directed()
        )

    def create_graph(self, nodes: Iterator[Node], edges: Iterator[Edge]):
        if self.__spec.directed is None:
<<<<<<< HEAD
            logger.debug(
=======
            logger.warning(
>>>>>>> 3b16cb8d
                "Trying to create a Graph without specifying directionality. Using default Directed!"
                )
            graph = nx.DiGraph()
        elif self.__spec.directed:
            graph = nx.DiGraph()
        else:
            graph = nx.Graph()

        for node in nodes:
            node.location = node.location.astype(self.spec.dtype)

        vs = [(v.id, v.all) for v in nodes]
        graph.add_nodes_from(vs)
        graph.add_edges_from([(e.u, e.v, e.all) for e in edges])
        return graph

    @property
    def nodes(self):
        for node_id, node_attrs in self.__graph.nodes.items():
            v = Node.from_attrs(node_attrs)
            if not np.issubdtype(v.location.dtype, self.spec.dtype):
                raise Exception(
                    f"expected location to have dtype {self.spec.dtype} but it had {v.location.dtype}"
                )
            yield v

    def num_vertices(self):
        return self.__graph.number_of_nodes()

    def num_edges(self):
        return self.__graph.number_of_edges()

    @property
    def edges(self):
        for (u, v), attrs in self.__graph.edges.items():
            yield Edge(u, v, attrs)

    def neighbors(self, node):
        if self.directed:
            for neighbor in self.__graph.successors(node.id):
                yield Node.from_attrs(self.__graph.nodes[neighbor])
            if self.directed:
                for neighbor in self.__graph.predecessors(node.id):
                    yield Node.from_attrs(self.__graph.nodes[neighbor])
        else:
            for neighbor in self.__graph.neighbors(node.id):
                yield Node.from_attrs(self.__graph.nodes[neighbor])

    def __str__(self):
        string = "Vertices:\n"
        for node in self.nodes:
            string += f"{node}\n"
        string += "Edges:\n"
        for edge in self.edges:
            string += f"{edge}\n"
        return string

    def __repr__(self):
        return str(self)

    def node(self, id: int):
        """
        Get node with a specific id
        """
        attrs = self.__graph.nodes[id]
        return Node.from_attrs(attrs)

<<<<<<< HEAD
    def contains(self, node_id):
        return node_id in self.__graph.nodes
        
=======
    def contains(self, node_id: int):
        return node_id in self.__graph.nodes

>>>>>>> 3b16cb8d
    def remove_node(self, node: Node, retain_connectivity=False):
        """
        Remove a node.
        
        retain_connectivity: preserve removed nodes neighboring edges.
        Given graph: a->b->c, removing `b` without retain_connectivity
        would leave us with two connected components, {'a'} and {'b'}.
        removing 'b' with retain_connectivity flag set to True would
        leave us with the graph: a->c, and only one connected component
        {a, c}, thus preserving the connectivity of 'a' and 'c'
        """
        if retain_connectivity:
            predecessors = self.predecessors(node)
            successors = self.successors(node)

            for pred_id in predecessors:
                for succ_id in successors:
                    if pred_id != succ_id:
                        self.add_edge(Edge(pred_id, succ_id))
        self.__graph.remove_node(node.id)

    def add_node(self, node: Node):
        """
        Adds a node to the graph.
        If a node exists with the same id as the node you are adding,
        its attributes will be overwritten.
        """
        node.location = node.location.astype(self.spec.dtype)
        self.__graph.add_node(node.id, **node.all)

    def remove_edge(self, edge: Edge):
        """
        Remove an edge from the graph.
        """
        self.__graph.remove_edge(edge.u, edge.v)

    def add_edge(self, edge: Edge):
        """
        Adds an edge to the graph.
        If an edge exists with the same u and v, its attributes
        will be overwritten.
        """
        self.__graph.add_edge(edge.u, edge.v, **edge.all)

    def copy(self):
        return deepcopy(self)

    def crop(self, roi: Roi):
        """
        Will remove all nodes from self that are not contained in `roi` except for
        "dangling" nodes. This means that if there are nodes A, B s.t. there
        is an edge (A, B) and A is contained in `roi` but B is not, the edge (A, B)
        is considered contained in the `roi` and thus node B will be kept as a
        "dangling" node.

        Note there is a helper function `trim` that will remove B and replace it with
        a node at the intersection of the edge (A, B) and the bounding box of `roi`.
        
        Args:

            roi (:class:`Roi`):

                ROI in world units to crop to.
        """

        cropped = self.copy()

        contained_nodes = set([v.id for v in cropped.nodes if roi.contains(v.location)])
        all_contained_edges = set(
            [
                e
                for e in cropped.edges
                if e.u in contained_nodes or e.v in contained_nodes
            ]
        )
        fully_contained_edges = set(
            [
                e
                for e in all_contained_edges
                if e.u in contained_nodes and e.v in contained_nodes
            ]
        )
        partially_contained_edges = all_contained_edges - fully_contained_edges
        contained_edge_nodes = set(list(itertools.chain(*all_contained_edges)))
        all_nodes = contained_edge_nodes | contained_nodes
        dangling_nodes = all_nodes - contained_nodes

        for node in list(cropped.nodes):
            if node.id not in all_nodes:
                cropped.remove_node(node)
        for edge in list(cropped.edges):
            if edge not in all_contained_edges:
                cropped.remove_edge(edge)

        cropped.spec.roi = roi
        return cropped

    def shift(self, offset):
        for node in self.nodes:
            node.location += offset

    def new_graph(self):
        if self.directed():
            return nx.DiGraph()
        else:
            return nx.Graph()

    def trim(self, roi: Roi):
        """
        Create a copy of self and replace "dangling" nodes with contained nodes.

        A "dangling" node is defined by: Let A, B be nodes s.t. there exists an
        edge (A, B) and A is contained in `roi` but B is not. Edge (A, B) is considered
        contained, and thus B is kept as a "dangling" node.
        """

        trimmed = self.copy()

        contained_nodes = set([v.id for v in trimmed.nodes if roi.contains(v.location)])
        all_contained_edges = set(
            [
                e
                for e in trimmed.edges
                if e.u in contained_nodes or e.v in contained_nodes
            ]
        )
        fully_contained_edges = set(
            [
                e
                for e in all_contained_edges
                if e.u in contained_nodes and e.v in contained_nodes
            ]
        )
        partially_contained_edges = all_contained_edges - fully_contained_edges
        contained_edge_nodes = set(list(itertools.chain(*all_contained_edges)))
        all_nodes = contained_edge_nodes | contained_nodes
        dangling_nodes = all_nodes - contained_nodes

        next_node = 0 if len(all_nodes) == 0 else max(all_nodes) + 1

        trimmed._handle_boundaries(
            partially_contained_edges,
            contained_nodes,
            roi,
            node_id=itertools.count(next_node),
        )

        for node in trimmed.nodes:
            assert roi.contains(
                node.location
            ), f"Failed to properly contain node {node.id} at {node.location}"

        return trimmed

    def _handle_boundaries(
        self,
        crossing_edges: Iterator[Edge],
        contained_nodes: Set[int],
        roi: Roi,
        node_id: Iterator[int],
    ):
        nodes_to_remove = set([])
        for e in crossing_edges:
            u, v = self.node(e.u), self.node(e.v)
            u_in = u.id in contained_nodes
            v_in, v_out = (u, v) if u_in else (v, u)
            in_location, out_location = (v_in.location, v_out.location)
            new_location = self._roi_intercept(in_location, out_location, roi)
            if not all(np.isclose(new_location, in_location)):
                # use deepcopy because modifying this node should not modify original
                new_attrs = deepcopy(v_out.attrs)
                new_attrs["id"] = next(node_id)
                new_attrs["location"] = new_location
                new_attrs["temporary"] = True
                new_v = Node.from_attrs(new_attrs)
                new_e = Edge(
                    u=v_in.id if u_in else new_v.id, v=new_v.id if u_in else v_in.id
                )
                self.add_node(new_v)
                self.add_edge(new_e)
            nodes_to_remove.add(v_out)
        for node in nodes_to_remove:
            self.remove_node(node)

    def _roi_intercept(
        self, inside: np.ndarray, outside: np.ndarray, bb: Roi
    ) -> np.ndarray:
        """
        Given two points, one inside a bounding box and one outside,
        get the intercept between the line and the bounding box.
        """

        offset = outside - inside
        distance = np.linalg.norm(offset)
        assert not np.isclose(distance, 0), f"Inside and Outside are the same location"
        direction = offset / distance

        # `offset` can be 0 on some but not all axes leaving a 0 in the denominator.
        # `inside` can be on the bounding box, leaving a 0 in the numerator.
        # `x/0` throws a division warning, `0/0` throws an invalid warning (both are fine here)
        with np.errstate(divide="ignore", invalid="ignore"):
            bb_x = np.asarray(
                [
                    (np.asarray(bb.get_begin()) - inside) / offset,
                    (np.asarray(bb.get_end()) - inside) / offset,
                ],
                dtype=self.spec.dtype,
            )

        with np.errstate(invalid="ignore"):
            s = np.min(bb_x[np.logical_and((bb_x >= 0), (bb_x <= 1))])

        new_location = inside + s * distance * direction
        upper = np.array(bb.get_end(), dtype=self.spec.dtype)
        new_location = np.clip(
            new_location, bb.get_begin(), upper - upper * np.finfo(self.spec.dtype).eps
        )
        return new_location

    def merge(self, other, copy_from_self=False, copy=False):
        """
        Merge this graph with another. The resulting graph will have the Roi
        of the larger one.

        This only works if one of the two graphs contains the other.
        In this case, ``other`` will overwrite edges and nodes with the same
        ID in ``self`` (unless ``copy_from_self`` is set to ``True``).
        Vertices and edges in ``self`` that are contained in the Roi of ``other``
        will be removed (vice versa for ``copy_from_self``)

        A copy will only be made if necessary or ``copy`` is set to ``True``.
        """

        # It is unclear how to merge points in all cases. Consider a 10x10 graph,
        # you crop out a 5x5 area, do a shift augment, and attempt to merge.
        # What does that mean? specs have changed. It should be a new key.
        raise NotImplementedError("Merge function should not be used!")

        self_roi = self.spec.roi
        other_roi = other.spec.roi

        assert self_roi.contains(other_roi) or other_roi.contains(
            self_roi
        ), "Can not merge graphs that are not contained in each other."

        # make sure self contains other
        if not self_roi.contains(other_roi):
            return other.merge(self, not copy_from_self, copy)

        # edges and nodes in addition are guaranteed to be in merged
        base = other if copy_from_self else self
        addition = self if copy_from_self else other

        if copy:
            merged = deepcopy(base)
        else:
            merged = base

        for node in list(merged.nodes):
            if merged.spec.roi.contains(node.location):
                merged.remove_node(node)
        for edge in list(merged.edges):
            if merged.spec.roi.contains(
                merged.node(edge.u)
            ) or merged.spec.roi.contains(merged.node(edge.v)):
                merged.remove_edge(edge)
        for node in addition.nodes:
            merged.add_node(node)
        for edge in addition.edges:
            merged.add_edge(edge)

        return merged

    def to_nx_graph(self):
        """
        returns a pure networkx graph containing data from
        this Graph.
        """
        return deepcopy(self.__graph)

    @classmethod
    def from_nx_graph(cls, graph, spec):
        """
        Create a gunpowder graph from a networkx graph
        """
        if spec.directed is None:
            spec.directed = graph.is_directed()
        g = cls([], [], spec)
        g.__graph = graph
        return g

    def relabel_connected_components(self):
        """
        create a new attribute "component" for each node
        in this Graph
        """
        for i, wcc in enumerate(self.connected_components):
            for node in wcc:
                self.__graph.nodes[node]["component"] = i

    @property
    def connected_components(self):
        if not self.directed:
            return nx.connected_components(self.__graph)
        else:
            return nx.weakly_connected_components(self.__graph)

    def in_degree(self):
        return self.__graph.in_degree()

    def successors(self, node):
        if self.directed:
            return self.__graph.successors(node.id)
        else:
            return self.__graph.neighbors(node.id)

    def predecessors(self, node):
        if self.directed:
            return self.__graph.predecessors(node.id)
        else:
            return self.__graph.neighbors(node.id)


class GraphKey(Freezable):
    """A key to identify graphs in requests, batches, and across
    nodes.

    Used as key in :class:`BatchRequest` and :class:`Batch` to retrieve specs
    or graphs.

    Args:

        identifier (``string``):

            A unique, human readable identifier for this graph key. Will be
            used in log messages and to look up graphs in requests and batches.
            Should be upper case (like ``CENTER_GRAPH``). The identifier is
            unique: Two graph keys with the same identifier will refer to the
            same graph.
    """

    def __init__(self, identifier):
        self.identifier = identifier
        self.hash = hash(identifier)
        self.freeze()
        logger.debug("Registering graph type %s", self)
        setattr(GraphKeys, self.identifier, self)

    def __eq__(self, other):
        return hasattr(other, "identifier") and self.identifier == other.identifier

    def __hash__(self):
        return self.hash

    def __repr__(self):
        return self.identifier


class GraphKeys:
    """Convenience access to all created :class:`GraphKey`s. A key generated
    with::

        centers = GraphKey('CENTER_GRAPH')

    can be retrieved as::

        GraphKeys.CENTER_GRAPH
    """

    pass<|MERGE_RESOLUTION|>--- conflicted
+++ resolved
@@ -217,11 +217,7 @@
 
     def create_graph(self, nodes: Iterator[Node], edges: Iterator[Edge]):
         if self.__spec.directed is None:
-<<<<<<< HEAD
             logger.debug(
-=======
-            logger.warning(
->>>>>>> 3b16cb8d
                 "Trying to create a Graph without specifying directionality. Using default Directed!"
                 )
             graph = nx.DiGraph()
@@ -289,15 +285,9 @@
         attrs = self.__graph.nodes[id]
         return Node.from_attrs(attrs)
 
-<<<<<<< HEAD
-    def contains(self, node_id):
-        return node_id in self.__graph.nodes
-        
-=======
     def contains(self, node_id: int):
         return node_id in self.__graph.nodes
 
->>>>>>> 3b16cb8d
     def remove_node(self, node: Node, retain_connectivity=False):
         """
         Remove a node.

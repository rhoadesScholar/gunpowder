--- conflicted
+++ resolved
@@ -7,17 +7,6 @@
 
 logger = logging.getLogger(__name__)
 
-<<<<<<< HEAD
-class ExampleSourceRandomLocation(BatchProvider):
-    def __init__(self):
-
-        self.graph = Graph(
-            [
-                Node(id=1, location=np.array([1, 1, 1])),
-                Node(id=2, location=np.array([450, 450, 450])),
-                Node(id=3, location=np.array([551, 551, 551])),
-            ],
-=======
 
 class BatchTester(BatchFilter):
     def __init__(self, roi_to_match, exact=True):
@@ -50,7 +39,6 @@
 
         self.graph = Graph(
             [Node(id=1, location=np.array([500, 500, 500]))],
->>>>>>> 3b16cb8d
             [],
             GraphSpec(roi=Roi((0, 0, 0), (1000, 1000, 1000))),
         )
@@ -73,17 +61,10 @@
     def test_dim_size_1(self):
 
         GraphKey("TEST_GRAPH")
-<<<<<<< HEAD
-
-        pipeline = ExampleSourceRandomLocation() + RandomLocation(
-            ensure_nonempty=GraphKeys.TEST_GRAPH
-        )
-=======
         upstream_roi = Roi((500, 401, 401), (1, 200, 200))
         pipeline = (SourceGraphLocation() +
                     BatchTester(upstream_roi, exact=False) +
                     RandomLocation(ensure_nonempty=GraphKeys.TEST_GRAPH))
->>>>>>> 3b16cb8d
 
         # count the number of times we get each node
         with build(pipeline):
